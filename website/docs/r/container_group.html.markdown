---
layout: "azurerm"
page_title: "Azure Resource Manager: azurerm_container_group"
sidebar_current: "docs-azurerm-resource-container-group"
description: |-
  Create as an Azure Container Group instance.
---

# azurerm_container_group

Manage as an Azure Container Group instance.

## Example Usage

```hcl
resource "azurerm_resource_group" "aci-rg" {
  name     = "aci-test"
  location = "west us"
}

resource "azurerm_storage_account" "aci-sa" {
  name                = "acistorageacct"
  resource_group_name = "${azurerm_resource_group.aci-rg.name}"
  location            = "${azurerm_resource_group.aci-rg.location}"
  account_tier        = "Standard"

  account_replication_type = "LRS"
}

resource "azurerm_storage_share" "aci-share" {
  name = "aci-test-share"

  resource_group_name  = "${azurerm_resource_group.aci-rg.name}"
  storage_account_name = "${azurerm_storage_account.aci-sa.name}"

  quota = 50
}

resource "azurerm_container_group" "aci-helloworld" {
  name                = "aci-hw"
  location            = "${azurerm_resource_group.aci-rg.location}"
  resource_group_name = "${azurerm_resource_group.aci-rg.name}"
  ip_address_type     = "public"
  dns_name_label      = "aci-label"
  os_type             = "Linux"

  container {
    name   = "hw"
    image  = "seanmckenna/aci-hellofiles"
    cpu    = "0.5"
    memory = "1.5"
    ports  = {
      port     = 80
      protocol = "TCP"
    }
    ports {
      port     = 443
      protocol = "TCP"
    }

    environment_variables = {
      "NODE_ENV" = "testing"
    }

    secure_environment_variables = {
      "ACCESS_KEY" = "secure_testing"
    }

    commands = ["/bin/bash", "-c", "'/path to/myscript.sh'"]

    volume {
      name       = "logs"
      mount_path = "/aci/logs"
      read_only  = false
      share_name = "${azurerm_storage_share.aci-share.name}"

      storage_account_name = "${azurerm_storage_account.aci-sa.name}"
      storage_account_key  = "${azurerm_storage_account.aci-sa.primary_access_key}"
    }
  }

  container {
    name   = "sidecar"
    image  = "microsoft/aci-tutorial-sidecar"
    cpu    = "0.5"
    memory = "1.5"
  }

  tags = {
    environment = "testing"
  }
}
```

## Argument Reference

The following arguments are supported:

* `name` - (Required) Specifies the name of the Container Group. Changing this forces a new resource to be created.

* `resource_group_name` - (Required) The name of the resource group in which to create the Container Group. Changing this forces a new resource to be created.

* `location` - (Required) Specifies the supported Azure location where the resource exists. Changing this forces a new resource to be created.

* `container` - (Required) The definition of a container that is part of the group as documented in the `container` block below. Changing this forces a new resource to be created.

~> **Note:** if `os_type` is set to `Windows` currently only a single `container` block is supported.

* `os_type` - (Required) The OS for the container group. Allowed values are `Linux` and `Windows`. Changing this forces a new resource to be created.

---

* `diagnostics` - (Optional) A `diagnostics` block as documented below.

* `dns_name_label` - (Optional) The DNS label/name for the container groups IP.

* `ip_address_type` - (Optional) Specifies the ip address type of the container. `Public` is the only acceptable value at this time. Changing this forces a new resource to be created.

* `image_registry_credential` - (Optional) A `image_registry_credential` block as documented below.

* `restart_policy` - (Optional) Restart policy for the container group. Allowed values are `Always`, `Never`, `OnFailure`. Defaults to `Always`.

* `tags` - (Optional) A mapping of tags to assign to the resource.

---

A `container` block supports:

* `name` - (Required) Specifies the name of the Container. Changing this forces a new resource to be created.

* `image` - (Required) The container image name. Changing this forces a new resource to be created.

* `cpu` - (Required) The required number of CPU cores of the containers. Changing this forces a new resource to be created.

* `memory` - (Required) The required memory of the containers in GB. Changing this forces a new resource to be created.

~> **Note:** Gpu resources are currently only supported in Linux containers.

* `gpu` - (Optional) Specify to deploy the container with a GPU resource.

* `ports` - (Optional) A set of public ports for the container. Changing this forces a new resource to be created. Set as documented in the `ports` block below.

* `environment_variables` - (Optional) A list of environment variables to be set on the container. Specified as a map of name/value pairs. Changing this forces a new resource to be created.

* `secure_environment_variables` - (Optional) A list of sensitive environment variables to be set on the container. Specified as a map of name/value pairs. Changing this forces a new resource to be created.

* `command` - (Optional) A command line to be run on the container.

~> **NOTE:** The field `command` has been deprecated in favor of `commands` to better match the API.

* `commands` - (Optional) A list of commands which should be run on the container.

* `volume` - (Optional) The definition of a volume mount for this container as documented in the `volume` block below. Changing this forces a new resource to be created.

---

A `diagnostics` block supports:

* `log_analytics` - (Required) A `log_analytics` block as defined below.

---

A `image_registry_credential` block supports:

* `username` - (Required) The username with which to connect to the registry.

* `password` - (Required) The password with which to connect to the registry.

* `server` - (Required) The address to use to connect to the registry without protocol ("https"/"http"). For example: "myacr.acr.io"

---

A `log_analytics` block supports:

* `log_type` - (Required) The log type which should be used. Possible values are `ContainerInsights` and `ContainerInstanceLogs`.

* `workspace_id` - (Required) The Workspace ID of the Log Analytics Workspace.

* `workspace_key` - (Required) The Workspace Key of the Log Analytics Workspace.

* `metadata` - (Optional) Any metadata required for Log Analytics.

---

A `ports` block supports:

* `port` - (Required) The port number the container will expose.

* `protocol` - (Required) The network protocol associated with port. Possible values are `TCP` & `UDP`.

<<<<<<< HEAD
The `gpu` block supports:

* `gpu_count` - (Required) The number of GPUs. Allowed values are 1, 2, or 4.

* `gpu_sku` - (Required) The GPU SKU. Allowed values are K80, P100, or V100.
=======
---

A `volume` block supports:

* `name` - (Required) The name of the volume mount. Changing this forces a new resource to be created.

* `mount_path` - (Required) The path on which this volume is to be mounted. Changing this forces a new resource to be created.

* `read_only` - (Optional) Specify if the volume is to be mounted as read only or not. The default value is `false`. Changing this forces a new resource to be created.

* `storage_account_name` - (Required) The Azure storage account from which the volume is to be mounted. Changing this forces a new resource to be created.

* `storage_account_key` - (Required) The access key for the Azure Storage account specified as above. Changing this forces a new resource to be created.

* `share_name` - (Required) The Azure storage share that is to be mounted as a volume. This must be created on the storage account specified as above. Changing this forces a new resource to be created.
>>>>>>> ff9c6340

## Attributes Reference

The following attributes are exported:

* `id` - The container group ID.

* `ip_address` - The IP address allocated to the container group.

* `fqdn` - The FQDN of the container group derived from `dns_name_label`.

## Import

Container Group's can be imported using the `resource id`, e.g.

```shell
terraform import azurerm_container_group.containerGroup1 /subscriptions/00000000-0000-0000-0000-000000000000/resourceGroups/mygroup1/providers/Microsoft.ContainerInstance/containerGroups/myContainerGroup1
```<|MERGE_RESOLUTION|>--- conflicted
+++ resolved
@@ -188,13 +188,14 @@
 
 * `protocol` - (Required) The network protocol associated with port. Possible values are `TCP` & `UDP`.
 
-<<<<<<< HEAD
-The `gpu` block supports:
+--
+
+A `gpu` block supports:
 
 * `gpu_count` - (Required) The number of GPUs. Allowed values are 1, 2, or 4.
 
 * `gpu_sku` - (Required) The GPU SKU. Allowed values are K80, P100, or V100.
-=======
+
 ---
 
 A `volume` block supports:
@@ -210,7 +211,6 @@
 * `storage_account_key` - (Required) The access key for the Azure Storage account specified as above. Changing this forces a new resource to be created.
 
 * `share_name` - (Required) The Azure storage share that is to be mounted as a volume. This must be created on the storage account specified as above. Changing this forces a new resource to be created.
->>>>>>> ff9c6340
 
 ## Attributes Reference
 
